--- conflicted
+++ resolved
@@ -20,26 +20,7 @@
   ${PROTOBUF_INCLUDE_DIRS}
   )
 
-<<<<<<< HEAD
-include_directories(${LZO_INCLUDE_DIR})
-
-include_directories(${ZLIB_INCLUDE_DIR})
-
-set(PROTOC_GENERATED ${CMAKE_BINARY_DIR}/generated)
-
-file(MAKE_DIRECTORY ${PROTOC_GENERATED})
-
-add_custom_command(
-  OUTPUT ${CMAKE_BINARY_DIR}/generated/orc_proto.pb.h
-  COMMAND protoc -I ${CMAKE_CURRENT_SOURCE_DIR}
-                 --cpp_out=${CMAKE_BINARY_DIR}/generated
-                 ${CMAKE_CURRENT_SOURCE_DIR}/orc_proto.proto
-  DEPENDS ${PROTOC_GENERATED}
-)
-include_directories(${PROTOC_GENERATED})
-=======
 protobuf_generate_cpp(PROTO_SRCS PROTO_HDRS orc_proto.proto)
->>>>>>> d033b736
 
 set (CMAKE_CXX_FLAGS "-O0 ${CMAKE_CXX_FLAGS} -g ${CXX11_FLAGS} ${WARN_FLAGS}")
 
@@ -61,6 +42,7 @@
 
 target_link_libraries (orc
   ${PROTOBUF_LITE_LIBRARIES}
+  ${ZLIB_LIBRARIES}
   )
 
 add_executable (dump-file
