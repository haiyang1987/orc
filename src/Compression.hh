--- conflicted
+++ resolved
@@ -29,17 +29,10 @@
 #include <sstream>
 #include <memory>
 
-<<<<<<< HEAD
-#include "wrap/zero-copy-stream-wrapper.h"
-
 #include "zlib.h"
-#include "lzo/lzo1x.h"
-#include "lzo/lzo_asm.h"
 
 using namespace std;
 
-=======
->>>>>>> d033b736
 namespace orc {
 
   void printBuffer(std::ostream& out,
@@ -120,7 +113,6 @@
     virtual std::string getName() const override;
   };
 
-<<<<<<< HEAD
   /** 
    * Compression base class
    */
@@ -178,7 +170,6 @@
   };
   */
 
-=======
   /**
    * Create a codec for the given compression kind.
    * @param kind the compression type to implement
@@ -189,7 +180,6 @@
      createCodec(CompressionKind kind,
                  std::unique_ptr<SeekableInputStream> input,
                  unsigned long bufferSize);
->>>>>>> d033b736
 }
 
 #endif